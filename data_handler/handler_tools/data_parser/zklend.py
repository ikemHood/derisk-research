--- conflicted
+++ resolved
@@ -1,19 +1,15 @@
+"""
+This module contains the logic to parse the zkLend data to human-readable format.
+"""
 from typing import Any
 
 from handler_tools.data_parser.serializers import (
-<<<<<<< HEAD
     DataAccumulatorsSyncEvent,
     LiquidationEventData,
     BorrowingEventData,
-    AccumulatorsSyncEventData
-)
-
-=======
     AccumulatorsSyncEventData,
     EventAccumulatorsSyncData,
-    LiquidationEventData,
 )
->>>>>>> 66554f61
 
 
 class ZklendDataParser:

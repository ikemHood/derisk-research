--- conflicted
+++ resolved
@@ -22,11 +22,7 @@
         self.token_b_decimal = self.get_token_decimals(token_b)
         self.total_liquidity = Decimal("0")
 
-<<<<<<< HEAD
-    def get_tokens_configs(self) -> tuple[TokenConfig, TokenConfig]:
-=======
     def get_token_configs(self) -> tuple[TokenConfig, TokenConfig]:
->>>>>>> cfad50d1
         """
         Method to get the token configurations
         :return: tuple[TokenConfig, TokenConfig] - The token configurations

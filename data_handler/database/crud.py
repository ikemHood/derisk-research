--- conflicted
+++ resolved
@@ -7,11 +7,8 @@
 
 from database.database import SQLALCHEMY_DATABASE_URL
 from database.models import Base, LoanState
-<<<<<<< HEAD
 from tools.constants import ProtocolIDs, FirstConfig
-=======
-from tools.constants import ProtocolIDs
->>>>>>> d5e43638
+
 
 ModelType = TypeVar("ModelType", bound=Base)
 

""" This module contains the data models and parser class for zkLend data events. """
from decimal import Decimal
from pydantic import BaseModel, ValidationInfo, field_validator
from shared.helpers import add_leading_zeros
from typing import List, Any


class LiquidationEventData(BaseModel):
    """
    Data model representing a liquidation event in the system.

    Attributes:
        liquidator: The address of the liquidator.
        user: The address of the user.
        debt_token: The address of the debt token.
        debt_raw_amount: A numeric string of the debt_raw_amount converted to decimal.
        debt_face_amount: A numeric string of the debt_face_amount converted to decimal.
        collateral_token: The address of collateral token.
        collateral_amount: A numeric string of the collateral_amount converted to decimal.
    """

    liquidator: str
    user: str
    debt_token: str
    debt_raw_amount: str
    debt_face_amount: str
    collateral_token: str
    collateral_amount: str

    @field_validator("liquidator", "user", "debt_token", "collateral_token")
    def validate_address(cls, value: str, info: ValidationInfo) -> str:
        """
        Validates if the value is a valid address and formats it to have leading zeros.

        Raises:
            ValueError: If the provided address is invalid.

        Returns:
            str: Formatted address with leading zeros.
        """
        if not value.startswith("0x"):
            raise ValueError(f"Invalid address provided for {info.field_name}")
        return add_leading_zeros(value)

    @field_validator("debt_raw_amount", "debt_face_amount", "collateral_amount")
    def validate_numeric_string(cls, value: str, info: ValidationInfo) -> Decimal:
        """
        Converts a hexadecimal string value to a decimal.

        Raises:
            ValueError: If value is not a valid hexadecimal.

        Returns:
            Decimal: Converted decimal value.
        """
        try:
            return Decimal(int(value, 16))
        except ValueError:
            raise ValueError(
                f"{info.field_name} field is not a valid hexadecimal number"
            )


class RepaymentEventData(BaseModel):
    """
    Data model representing a repayment event in the system.

    Attributes:
        repayer: The address of the repayer.
        beneficiary: The address of the beneficiary.
        token: The token address used for repayment.
        raw_amount: The raw amount of the repayment in hexadecimal.
        face_amount: The face amount of the repayment in hexadecimal.
    """

    repayer: str
    beneficiary: str
    token: str
    raw_amount: str
    face_amount: str

    @field_validator("repayer", "beneficiary", "token")
    def validate_address(cls, value: str, info: ValidationInfo) -> str:
        """
        Validates if the value is a valid address and formats it to have leading zeros.

        Raises:
            ValueError: If the provided address is invalid.

        Returns:
            str: Formatted address with leading zeros.
        """
        if not value.startswith("0x"):
            raise ValueError(f"Invalid address provided for {info.field_name}")
        return add_leading_zeros(value)

    @field_validator("raw_amount", "face_amount")
    def validate_numeric_string(cls, value: str, info: ValidationInfo) -> Decimal:
        """
        Converts a hexadecimal string value to a decimal.

        Raises:
            ValueError: If value is not a valid hexadecimal.

        Returns:
            Decimal: Converted decimal value.
        """
        try:
            return Decimal(int(value, 16))
        except ValueError:
            raise ValueError(
                f"{info.field_name} field is not a valid hexadecimal number"
            )


class AccumulatorsSyncEventData(BaseModel):
    """
    Data model representing an accumulators sync event in the system.

    Attributes:
        token: The token address involved in the event.
        lending_accumulator: The lending accumulator value.
        debt_accumulator: The debt accumulator value.
    """

    token: str
    lending_accumulator: str
    debt_accumulator: str

    @field_validator("token")
    def validate_address(cls, value: str, info: ValidationInfo) -> str:
        """
        Validates if the value is a valid address and formats it to 
        have leading zeros.

        Raises:
            ValueError: If the provided address is invalid.

        Returns:
            str: Formatted address with leading zeros.
        """
        if not value.startswith("0x"):
            raise ValueError(f"Invalid address provided for {info.field_name}")
        return add_leading_zeros(value)

    @field_validator("lending_accumulator", "debt_accumulator")
    def validate_numeric_string(cls, value: str, info: ValidationInfo) -> Decimal:
        """
        Converts a hexadecimal string value to a decimal.

        Raises:
            ValueError: If value is not a valid hexadecimal.

        Returns:
            Decimal: Converted decimal value.
        """
        try:
            return Decimal(int(value, 16))
        except ValueError:
            raise ValueError(
                f"{info.field_name} field is not a valid hexadecimal number"
            )


class DepositEventData(BaseModel):
    """
    Data model representing a deposit event in the system.

    Attributes:
        user: The user address making the deposit.
        token: The token address for the deposit.
        face_amount: The face amount of the deposit in hexadecimal.
    """

    user: str
    token: str
    face_amount: str

    @field_validator("user", "token")
    def validate_address(cls, value: str, info: ValidationInfo) -> str:
        """
        Validates if the value is a valid address and formats it to have leading zeros.

        Raises:
            ValueError: If the provided address is invalid.

        Returns:
            str: Formatted address with leading zeros.
        """
        if not value.startswith("0x"):
            raise ValueError(f"Invalid address provided for {info.field_name}")
        return add_leading_zeros(value)

    @field_validator("face_amount")
    def validate_numeric_string(cls, value: str, info: ValidationInfo) -> Decimal:
        """
        Converts a hexadecimal string value to a decimal.

        Raises:
            ValueError: If value is not a valid hexadecimal.

        Returns:
            Decimal: Converted decimal value.
        """
        try:
            return Decimal(int(value, 16))
        except ValueError:
            raise ValueError(
                f"{info.field_name} field is not a valid hexadecimal number"
            )


class BorrowingEventData(BaseModel):
    """
    Data model representing a borrowing event in the system.

    Attributes:
        user: The user address involved in borrowing.
        token: The token address borrowed.
        raw_amount: The raw amount of the borrowed tokens in hexadecimal.
        face_amount: The face amount of the borrowed tokens in hexadecimal.
    """

    user: str
    token: str
    raw_amount: str
    face_amount: str

    @field_validator("user", "token")
    def validate_address(cls, value: str, info: ValidationInfo) -> str:
        """
        Validates if the value is a valid address and formats 
        it to have leading zeros.

        Raises:
            ValueError: If the provided address is invalid.

        Returns:
            str: Formatted address with leading zeros.
        """
        if not value.startswith("0x"):
            raise ValueError(f"Invalid address provided for {info.field_name}")
        return add_leading_zeros(value)

    @field_validator("raw_amount", "face_amount")
    def validate_numeric_string(cls, value: str, info: ValidationInfo) -> Decimal:
        """
        Converts a hexadecimal string value to a decimal.

        Raises:
            ValueError: If value is not a valid hexadecimal.

        Returns:
            Decimal: Converted decimal value.
        """
        try:
            return Decimal(int(value, 16))
        except ValueError:
            raise ValueError(
                f"{info.field_name} field is not a valid hexadecimal number"
            )


class WithdrawalEventData(BaseModel):
    """
    Class for representing withdrawal event data.

    Attributes:
        user (str): The address of the user making the withdrawal.
        amount (Decimal): The amount withdrawn.
        token (str): The address of the token being withdrawn.
    """

    user: str
    amount: Decimal
    token: str

    @field_validator("user", "token")
    def validate_addresses(cls, value: str) -> str:
        """
        Validates that the provided address starts with '0x' and 
        formats it with leading zeros.

        Args:
            value (str): The address string to validate.

        Returns:
            str: The validated and formatted address.

        Raises:
            ValueError: If the provided address does not start with '0x'.
        """
        if not value.startswith("0x"):
            raise ValueError(f"Invalid address provided: {value}")
        return add_leading_zeros(value)

    @field_validator("amount", mode="before")
    def validate_amount(cls, value: str, info: ValidationInfo) -> Decimal:
        """
        Validates that the provided amount is numeric and converts it to a Decimal.

        Args:
            value (str): The amount string to validate.

        Returns:
            Decimal: The validated and converted amount as a Decimal.

        Raises:
            ValueError: If the provided amount is not numeric.
        """
        try:
            return Decimal(int(value, 16))
        except ValueError:
            raise ValueError(
                f"{info.field_name} field is not a valid hexadecimal number"
            )
        

class CollateralEnabledDisabledEventData(BaseModel):
    """ Data model representing a collateral enabled/disabled event in the system. """
    user: str
    token: str

    @field_validator("user", "token")
    def validate_valid_addresses(cls, value: str, info: ValidationInfo) -> str:
        """
        Check if the value is an address and format it to having leading zeros.
        Raises:
            ValueError
        Returns:
            str
        """
        if not value.startswith("0x"):
            raise ValueError("Invalid address provided for %s" % info.field_name)
        return add_leading_zeros(value)


class DebtMintEventData(BaseModel):
    """
    Class for representing debt mint event data.

    Attributes:
        user (str): The address of the user associated with the debt mint event.
        amount (str): The amount minted in the debt mint event.

    Returns:
        DebtMintEventData: A Pydantic model with the parsed and validated event data in a human-readable format.
    """

    user: str
    amount: str

    @field_validator("user")
    def validate_address(cls, value: str, info: ValidationInfo) -> str:
        """
        Validates that the provided address starts with '0x' and 
        formats it with leading zeros.

        Args:
            value (str): The address string to validate.

        Returns:
            str: The validated and formatted address.

        Raises:
            ValueError: If the provided address does not start with '0x'.
        """
        if not value.startswith("0x"):
            raise ValueError(f"Invalid address provided for {info.field_name}")
        return add_leading_zeros(value)

    @field_validator("amount")
    def validate_numeric_string(cls, value: str, info: ValidationInfo) -> Decimal:
        """
        Validates that the provided amount is numeric and converts it to a Decimal.

        Args:
            value (str): The amount string to validate.

        Returns:
            Decimal: The validated and converted amount as a Decimal.

        Raises:
            ValueError: If the provided amount is not numeric.
        """
        try:
            return Decimal(int(value, 16))
        except ValueError:
            raise ValueError(
                f"{info.field_name} field is not a valid hexadecimal number"
            )


class DebtBurnEventData(BaseModel):
    """
    Class for representing debt burn event data.

    Attributes:
        user (str): The address of the user associated with the debt burn event.
        amount (str): The amount burned in the debt burn event.

    Returns:
        DebtBurnEventData: A Pydantic model with the parsed and validated event data in a human-readable format.
    """

    user: str
    amount: str

    @field_validator("user")
    def validate_address(cls, value: str, info: ValidationInfo) -> str:
        """
        Validates that the provided address starts with '0x' and 
        formats it with leading zeros.

        Args:
            value (str): The address string to validate.

        Returns:
            str: The validated and formatted address.

        Raises:
            ValueError: If the provided address does not start with '0x'.
        """
        if not value.startswith("0x"):
            raise ValueError(f"Invalid address provided for {info.field_name}")
        return add_leading_zeros(value)

    @field_validator("amount")
    def validate_numeric_string(cls, value: str, info: ValidationInfo) -> Decimal:
        """
        Validates that the provided amount is numeric and converts it to a Decimal.

        Args:
            value (str): The amount string to validate.

        Returns:
            Decimal: The validated and converted amount as a Decimal.

        Raises:
            ValueError: If the provided amount is not numeric.
        """
        try:
            return Decimal(int(value, 16))
        except ValueError:
            raise ValueError(
                f"{info.field_name} field is not a valid hexadecimal number"
            )
<<<<<<< HEAD
        
class NonInterestBearingCollateralMintEventData(BaseModel):
    """
    Serializer for non-interest bearing collateral mint event data.
    
    Attributes:
        sender (str): The address of the sender
        recipient (str): The address of the recipient
        raw_amount (str): The raw amount being transferred
    """
    sender: str
    recipient: str
    raw_amount: str
    
    @field_validator("sender", "recipient")
=======

class InterestRateModelEventData(BaseModel):
    """
    Data model representing an interest rate model event in the Nostra protocol.

    Attributes:
        debt_token (str): The address of the debt token.
        lending_index (Decimal): The lending index in hexadecimal.
        borrow_index (Decimal): The borrow index in hexadecimal.
    """
    debt_token: str
    lending_index: Decimal
    borrow_index: Decimal

    @field_validator("debt_token")
    def validate_address(cls, value: str, info: ValidationInfo) -> str:
        """
        Validates and formats the token address.
        """
        if not value.startswith("0x"):
            raise ValueError(f"Invalid address provided for {info.field_name}")
        return add_leading_zeros(value)

    @field_validator("lending_index", "borrow_index")
    def validate_numeric_string(cls, value: str, info: ValidationInfo) -> Decimal:
        """
        Converts a hexadecimal string to a Decimal.
        Validates that the provided value is numeric, and converts it to a proper Decimal number.
        """
        try:
            return Decimal(int(value, 16)) / Decimal("1e18")
        except ValueError:
            raise ValueError(
                f"{info.field_name} field is not a valid hexadecimal number"
            )


class BearingCollateralMintEventData(BaseModel):
    user: str
    amount: Decimal

    @field_validator("user")
>>>>>>> 12763073
    def validate_address(cls, value: str, info: ValidationInfo) -> str:
        """
        Validates that the provided address starts with '0x' and 
        formats it with leading zeros.

        Args:
            value (str): The address string to validate.

        Returns:
            str: The validated and formatted address.

        Raises:
            ValueError: If the provided address does not start with '0x'.
<<<<<<< HEAD
=======

>>>>>>> 12763073
        """
        if not value.startswith("0x"):
            raise ValueError(f"Invalid address provided for {info.field_name}")
        return add_leading_zeros(value)

<<<<<<< HEAD
    @field_validator("raw_amount")
=======
    @field_validator("amount")
>>>>>>> 12763073
    def validate_numeric_string(cls, value: str, info: ValidationInfo) -> Decimal:
        """
        Validates that the provided amount is numeric and converts it to a Decimal.

        Args:
            value (str): The amount string to validate.

        Returns:
            Decimal: The validated and converted amount as a Decimal.

        Raises:
            ValueError: If the provided amount is not numeric.
        """
        try:
            return Decimal(int(value, 16))
        except ValueError:
            raise ValueError(
                f"{info.field_name} field is not a valid hexadecimal number"
            )

<<<<<<< HEAD
class NonInterestBearingCollateralBurnEventData(BaseModel):
    """
    Serializer for non-interest bearing collateral burn event data.
    
    Attributes:
        user (str): The address of the user
        face_amount (str): The face amount being burned
    """
    user: str
    face_amount: str
=======

class DebtTransferEventData(BaseModel):
    """
    Data model representing a debt transfer event.

    Attributes:
        sender (str): Address of the sender.
        recipient (str): Address of the recipient.
        amount (str): Transfer amount in hexadecimal.
        token (str): Address of the debt token.
    """
    sender: str
    recipient: str
    amount: Decimal

    @field_validator("sender", "recipient")
    def validate_address(cls, value: str, info: ValidationInfo) -> str:
        """
        Validates and formats the address.
        """
        if not value.startswith("0x"):
            raise ValueError(f"Invalid address provided for {info.field_name}")
        return add_leading_zeros(value)

    @field_validator("amount")
    def validate_numeric_string(cls, value: str, info: ValidationInfo) -> Decimal:
        """
        Validates that the provided amount is numeric and converts it to a Decimal.
        """
        try:
            return Decimal(int(value, 16))
        except ValueError:
            raise ValueError(
                f"{info.field_name} field is not a valid hexadecimal number"
            )
            

class BearingCollateralBurnEventData(BaseModel):
    user: str
    amount: Decimal

>>>>>>> 12763073
    @field_validator("user")
    def validate_address(cls, value: str, info: ValidationInfo) -> str:
        """
        Validates that the provided address starts with '0x' and 
        formats it with leading zeros.

        Args:
            value (str): The address string to validate.

        Returns:
            str: The validated and formatted address.

        Raises:
            ValueError: If the provided address does not start with '0x'.
<<<<<<< HEAD
=======

>>>>>>> 12763073
        """
        if not value.startswith("0x"):
            raise ValueError(f"Invalid address provided for {info.field_name}")
        return add_leading_zeros(value)

<<<<<<< HEAD
    @field_validator("face_amount")
=======
    @field_validator("amount")
>>>>>>> 12763073
    def validate_numeric_string(cls, value: str, info: ValidationInfo) -> Decimal:
        """
        Validates that the provided amount is numeric and converts it to a Decimal.

        Args:
            value (str): The amount string to validate.

        Returns:
            Decimal: The validated and converted amount as a Decimal.

        Raises:
            ValueError: If the provided amount is not numeric.
        """
        try:
            return Decimal(int(value, 16))
        except ValueError:
            raise ValueError(
                f"{info.field_name} field is not a valid hexadecimal number"
            )<|MERGE_RESOLUTION|>--- conflicted
+++ resolved
@@ -445,7 +445,6 @@
             raise ValueError(
                 f"{info.field_name} field is not a valid hexadecimal number"
             )
-<<<<<<< HEAD
         
 class NonInterestBearingCollateralMintEventData(BaseModel):
     """
@@ -461,7 +460,197 @@
     raw_amount: str
     
     @field_validator("sender", "recipient")
-=======
+    def validate_address(cls, value: str, info: ValidationInfo) -> str:
+        """
+        Validates that the provided address starts with '0x' and 
+        formats it with leading zeros.
+
+        Args:
+            value (str): The address string to validate.
+
+        Returns:
+            str: The validated and formatted address.
+
+        Raises:
+            ValueError: If the provided address does not start with '0x'.
+        """
+        if not value.startswith("0x"):
+            raise ValueError(f"Invalid address provided for {info.field_name}")
+        return add_leading_zeros(value)
+
+    @field_validator("raw_amount")
+    def validate_numeric_string(cls, value: str, info: ValidationInfo) -> Decimal:
+        """
+        Validates that the provided amount is numeric and converts it to a Decimal.
+
+        Args:
+            value (str): The amount string to validate.
+
+        Returns:
+            Decimal: The validated and converted amount as a Decimal.
+
+        Raises:
+            ValueError: If the provided amount is not numeric.
+        """
+        try:
+            return Decimal(int(value, 16))
+        except ValueError:
+            raise ValueError(
+                f"{info.field_name} field is not a valid hexadecimal number"
+            )
+
+class NonInterestBearingCollateralBurnEventData(BaseModel):
+    """
+    Serializer for non-interest bearing collateral burn event data.
+    
+    Attributes:
+        user (str): The address of the user
+        face_amount (str): The face amount being burned
+    """
+    user: str
+    face_amount: str
+    @field_validator("user")
+    def validate_address(cls, value: str, info: ValidationInfo) -> str:
+        """
+        Validates that the provided address starts with '0x' and 
+        formats it with leading zeros.
+
+        Args:
+            value (str): The address string to validate.
+
+        Returns:
+            str: The validated and formatted address.
+
+        Raises:
+            ValueError: If the provided address does not start with '0x'.
+        """
+        if not value.startswith("0x"):
+            raise ValueError(f"Invalid address provided for {info.field_name}")
+        return add_leading_zeros(value)
+
+    @field_validator("face_amount")
+    def validate_numeric_string(cls, value: str, info: ValidationInfo) -> Decimal:
+        """
+        Validates that the provided amount is numeric and converts it to a Decimal.
+
+        Args:
+            value (str): The amount string to validate.
+
+        Returns:
+            Decimal: The validated and converted amount as a Decimal.
+
+        Raises:
+            ValueError: If the provided amount is not numeric.
+        """
+        try:
+            return Decimal(int(value, 16))
+        except ValueError:
+            raise ValueError(
+                f"{info.field_name} field is not a valid hexadecimal number"
+            )
+        
+class NonInterestBearingCollateralMintEventData(BaseModel):
+    """
+    Serializer for non-interest bearing collateral mint event data.
+    
+    Attributes:
+        sender (str): The address of the sender
+        recipient (str): The address of the recipient
+        raw_amount (str): The raw amount being transferred
+    """
+    sender: str
+    recipient: str
+    raw_amount: str
+    
+    @field_validator("sender", "recipient")
+    def validate_address(cls, value: str, info: ValidationInfo) -> str:
+        """
+        Validates that the provided address starts with '0x' and 
+        formats it with leading zeros.
+
+        Args:
+            value (str): The address string to validate.
+
+        Returns:
+            str: The validated and formatted address.
+
+        Raises:
+            ValueError: If the provided address does not start with '0x'.
+        """
+        if not value.startswith("0x"):
+            raise ValueError(f"Invalid address provided for {info.field_name}")
+        return add_leading_zeros(value)
+
+    @field_validator("raw_amount")
+    def validate_numeric_string(cls, value: str, info: ValidationInfo) -> Decimal:
+        """
+        Validates that the provided amount is numeric and converts it to a Decimal.
+
+        Args:
+            value (str): The amount string to validate.
+
+        Returns:
+            Decimal: The validated and converted amount as a Decimal.
+
+        Raises:
+            ValueError: If the provided amount is not numeric.
+        """
+        try:
+            return Decimal(int(value, 16))
+        except ValueError:
+            raise ValueError(
+                f"{info.field_name} field is not a valid hexadecimal number"
+            )
+
+class NonInterestBearingCollateralBurnEventData(BaseModel):
+    """
+    Serializer for non-interest bearing collateral burn event data.
+    
+    Attributes:
+        user (str): The address of the user
+        face_amount (str): The face amount being burned
+    """
+    user: str
+    face_amount: str
+    @field_validator("user")
+    def validate_address(cls, value: str, info: ValidationInfo) -> str:
+        """
+        Validates that the provided address starts with '0x' and 
+        formats it with leading zeros.
+
+        Args:
+            value (str): The address string to validate.
+
+        Returns:
+            str: The validated and formatted address.
+
+        Raises:
+            ValueError: If the provided address does not start with '0x'.
+        """
+        if not value.startswith("0x"):
+            raise ValueError(f"Invalid address provided for {info.field_name}")
+        return add_leading_zeros(value)
+
+    @field_validator("face_amount")
+    def validate_numeric_string(cls, value: str, info: ValidationInfo) -> Decimal:
+        """
+        Validates that the provided amount is numeric and converts it to a Decimal.
+
+        Args:
+            value (str): The amount string to validate.
+
+        Returns:
+            Decimal: The validated and converted amount as a Decimal.
+
+        Raises:
+            ValueError: If the provided amount is not numeric.
+        """
+        try:
+            return Decimal(int(value, 16))
+        except ValueError:
+            raise ValueError(
+                f"{info.field_name} field is not a valid hexadecimal number"
+            )
 
 class InterestRateModelEventData(BaseModel):
     """
@@ -504,7 +693,6 @@
     amount: Decimal
 
     @field_validator("user")
->>>>>>> 12763073
     def validate_address(cls, value: str, info: ValidationInfo) -> str:
         """
         Validates that the provided address starts with '0x' and 
@@ -518,20 +706,13 @@
 
         Raises:
             ValueError: If the provided address does not start with '0x'.
-<<<<<<< HEAD
-=======
-
->>>>>>> 12763073
-        """
-        if not value.startswith("0x"):
-            raise ValueError(f"Invalid address provided for {info.field_name}")
-        return add_leading_zeros(value)
-
-<<<<<<< HEAD
-    @field_validator("raw_amount")
-=======
+
+        """
+        if not value.startswith("0x"):
+            raise ValueError(f"Invalid address provided for {info.field_name}")
+        return add_leading_zeros(value)
+
     @field_validator("amount")
->>>>>>> 12763073
     def validate_numeric_string(cls, value: str, info: ValidationInfo) -> Decimal:
         """
         Validates that the provided amount is numeric and converts it to a Decimal.
@@ -552,18 +733,6 @@
                 f"{info.field_name} field is not a valid hexadecimal number"
             )
 
-<<<<<<< HEAD
-class NonInterestBearingCollateralBurnEventData(BaseModel):
-    """
-    Serializer for non-interest bearing collateral burn event data.
-    
-    Attributes:
-        user (str): The address of the user
-        face_amount (str): The face amount being burned
-    """
-    user: str
-    face_amount: str
-=======
 
 class DebtTransferEventData(BaseModel):
     """
@@ -605,7 +774,6 @@
     user: str
     amount: Decimal
 
->>>>>>> 12763073
     @field_validator("user")
     def validate_address(cls, value: str, info: ValidationInfo) -> str:
         """
@@ -620,20 +788,13 @@
 
         Raises:
             ValueError: If the provided address does not start with '0x'.
-<<<<<<< HEAD
-=======
-
->>>>>>> 12763073
-        """
-        if not value.startswith("0x"):
-            raise ValueError(f"Invalid address provided for {info.field_name}")
-        return add_leading_zeros(value)
-
-<<<<<<< HEAD
-    @field_validator("face_amount")
-=======
+
+        """
+        if not value.startswith("0x"):
+            raise ValueError(f"Invalid address provided for {info.field_name}")
+        return add_leading_zeros(value)
+
     @field_validator("amount")
->>>>>>> 12763073
     def validate_numeric_string(cls, value: str, info: ValidationInfo) -> Decimal:
         """
         Validates that the provided amount is numeric and converts it to a Decimal.

<<<<<<< HEAD
""" This module contains the settings for the ZkLend loan states handler. """
=======
>>>>>>> ccaefb45
from data_handler.handlers.loan_states.zklend.settings import (
    TOKEN_SETTINGS,
    TokenSettings,
)<|MERGE_RESOLUTION|>--- conflicted
+++ resolved
@@ -1,8 +1,8 @@
-<<<<<<< HEAD
 """ This module contains the settings for the ZkLend loan states handler. """
-=======
->>>>>>> ccaefb45
 from data_handler.handlers.loan_states.zklend.settings import (
+    (
     TOKEN_SETTINGS,
+   
     TokenSettings,
+),
 )
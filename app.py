--- conflicted
+++ resolved
@@ -17,28 +17,12 @@
 from src.chart_utils import (get_protocol_data_mappings, load_stats_data,
                          transform_loans_data, transform_main_chart_data)
 
-<<<<<<< HEAD
+
 PROTOCOL_NAMES = [
     "zkLend",
     "Nostra Alpha",
     "Nostra Mainnet",
 ]  # "Hashstack V0", "Hashstack V1"
-=======
-
-def parse_token_amounts(raw_token_amounts: str) -> dict[str, float]:
-    """Converts token amounts in the string format to the dict format."""
-    token_amounts = collections.defaultdict(int)
-
-    if raw_token_amounts == "":
-        return token_amounts
-
-    individual_token_parts = raw_token_amounts.split(", ")
-    for individual_token_part in individual_token_parts:
-        token, amount = individual_token_part.split(": ")
-        token_amounts[token] += float(amount)
-
-    return token_amounts
->>>>>>> 03323571
 
 
 def _remove_leading_zeros(address: str) -> str:
@@ -141,8 +125,7 @@
 
     return data
 
-
-<<<<<<< HEAD
+  
 def process_liquidity(
     main_chart_data: pandas.DataFrame, collateral_token: str, debt_token: str
 ) -> tuple[pandas.DataFrame, float]:
@@ -153,87 +136,6 @@
     :param debt_token: Debt token.
     :return: Processed main chart data and collateral token price.
     """
-=======
-def create_stablecoin_bundle(
-    data: dict[str, pandas.DataFrame]
-) -> dict[str, pandas.DataFrame]:
-    """
-    Creates a stablecoin bundle by merging relevant DataFrames for collateral tokens and debt tokens.
-
-    For each collateral token specified in `src.settings.COLLATERAL_TOKENS`, this function finds the
-    relevant stablecoin pairs from the provided `data` dictionary and merges the corresponding DataFrames
-    based on the 'collateral_token_price' column. It combines the debt and liquidity data for multiple
-    stablecoin pairs and adds the result back to the `data` dictionary under a new key.
-
-    Parameters:
-    data (dict[str, pandas.DataFrame]): A dictionary where the keys are token pairs and the values are
-                                        corresponding DataFrames containing price and supply data.
-
-    Returns:
-    dict[str, pandas.DataFrame]: The updated dictionary with the newly created stablecoin bundle added.
-    """
-
-    # Iterate over all collateral tokens defined in the settings
-    for collateral in src.settings.COLLATERAL_TOKENS:
-        # Find all relevant pairs that involve the current collateral and one of the debt tokens
-        relevant_pairs = [
-            pair
-            for pair in data.keys()
-            if collateral in pair
-            and any(stablecoin in pair for stablecoin in src.settings.DEBT_TOKENS[:-1])
-        ]
-        combined_df = None  # Initialize a variable to store the combined DataFrame
-
-        # Loop through each relevant pair
-        for pair in relevant_pairs:
-            df = data[pair]  # Get the DataFrame for the current pair
-
-            if df.empty:
-                # Log a warning if the DataFrame is empty and skip to the next pair
-                logging.warning(f"Empty DataFrame for pair: {pair}")
-                continue
-
-            if combined_df is None:
-                # If this is the first DataFrame being processed, use it as the base for combining
-                combined_df = df.copy()
-            else:
-                # Merge the current DataFrame with the combined one on 'collateral_token_price'
-                combined_df = pandas.merge(
-                    combined_df, df, on="collateral_token_price", suffixes=("", "_y")
-                )
-
-                # Sum the columns for debt and liquidity, adding the corresponding '_y' values
-                for col in [
-                    "liquidable_debt",
-                    "liquidable_debt_at_interval",
-                    "10kSwap_debt_token_supply",
-                    "MySwap_debt_token_supply",
-                    "SithSwap_debt_token_supply",
-                    "JediSwap_debt_token_supply",
-                    "debt_token_supply",
-                ]:
-                    combined_df[col] += combined_df[f"{col}_y"]
-
-                # Drop the '_y' columns after summing the relevant values
-                combined_df.drop(
-                    [col for col in combined_df.columns if col.endswith("_y")],
-                    axis=1,
-                    inplace=True,
-                )
-
-        # Create a new pair name for the stablecoin bundle
-        new_pair = f"{collateral}-{src.settings.STABLECOIN_BUNDLE_NAME}"
-        # Add the combined DataFrame for this collateral to the data dictionary
-        data[new_pair] = combined_df
-
-    # Return the updated data dictionary
-    return data
-
-
-def process_liquidity(
-    main_chart_data: pandas.DataFrame, collateral_token: str, debt_token: str
-) -> tuple[pandas.DataFrame, float]:
->>>>>>> 03323571
     # Fetch underlying addresses and decimals
     collateral_token_underlying_address = (
         src.helpers.UNDERLYING_SYMBOLS_TO_UNDERLYING_ADDRESSES[collateral_token]
@@ -266,30 +168,6 @@
 def main():
     streamlit.title("DeRisk")
 
-<<<<<<< HEAD
-=======
-    (
-        zklend_main_chart_data,
-        zklend_loans_data,
-    ) = src.helpers.load_data(protocol="zkLend")
-    # (
-    #     hashstack_v0_main_chart_data,
-    #     hashstack_v0_loans_data,
-    # ) = src.helpers.load_data(protocol='Hashstack V0')
-    # (
-    #     hashstack_v1_main_chart_data,
-    #     hashstack_v1_loans_data,
-    # ) = src.helpers.load_data(protocol='Hashstack V1')
-    (
-        nostra_alpha_main_chart_data,
-        nostra_alpha_loans_data,
-    ) = src.helpers.load_data(protocol="Nostra Alpha")
-    (
-        nostra_mainnet_main_chart_data,
-        nostra_mainnet_loans_data,
-    ) = src.helpers.load_data(protocol="Nostra Mainnet")
-
->>>>>>> 03323571
     col1, _ = streamlit.columns([1, 3])
     with col1:
         protocols = streamlit.multiselect(
@@ -317,7 +195,6 @@
 
     current_pair = f"{collateral_token}-{debt_token}"
 
-<<<<<<< HEAD
     protocol_main_chart_data_mapping, protocol_loans_data_mapping = (
         get_protocol_data_mappings(
             current_pair=current_pair,
@@ -329,76 +206,6 @@
     main_chart_data = transform_main_chart_data(
         protocol_main_chart_data_mapping, current_pair, protocols
     )
-=======
-    main_chart_data = pandas.DataFrame()
-    # histogram_data = pandas.DataFrame()
-    loans_data = pandas.DataFrame()
-
-    protocol_main_chart_data_mapping = (
-        {
-            "zkLend": create_stablecoin_bundle(zklend_main_chart_data)[current_pair],
-            # 'Hashstack V0': hashstack_v0_main_chart_data[current_pair],
-            # 'Hashstack V1': hashstack_v1_main_chart_data[current_pair],
-            "Nostra Alpha": create_stablecoin_bundle(nostra_alpha_main_chart_data)[
-                current_pair
-            ],
-            "Nostra Mainnet": create_stablecoin_bundle(nostra_mainnet_main_chart_data)[
-                current_pair
-            ],
-        }
-        if current_pair == stable_coin_pair
-        else {
-            "zkLend": zklend_main_chart_data[current_pair],
-            # 'Hashstack V0': hashstack_v0_main_chart_data[current_pair],
-            # 'Hashstack V1': hashstack_v1_main_chart_data[current_pair],
-            "Nostra Alpha": nostra_alpha_main_chart_data[current_pair],
-            "Nostra Mainnet": nostra_mainnet_main_chart_data[current_pair],
-        }
-    )
-    protocol_loans_data_mapping = {
-        "zkLend": zklend_loans_data,
-        # 'Hashstack V0': hashstack_v0_loans_data,
-        # 'Hashstack V1': hashstack_v1_loans_data,
-        "Nostra Alpha": nostra_alpha_loans_data,
-        "Nostra Mainnet": nostra_mainnet_loans_data,
-    }
-    for protocol in protocols:
-        protocol_main_chart_data = protocol_main_chart_data_mapping[protocol]
-        if protocol_main_chart_data is None or protocol_main_chart_data.empty:
-            logging.warning(
-                f"No data for pair {debt_token} - {collateral_token} from {protocol}"
-            )
-            continue
-        protocol_loans_data = protocol_loans_data_mapping[protocol]
-        if main_chart_data.empty:
-            main_chart_data = protocol_main_chart_data
-            main_chart_data[f"liquidable_debt_{protocol}"] = protocol_main_chart_data[
-                "liquidable_debt"
-            ]
-            main_chart_data[
-                f"liquidable_debt_at_interval_{protocol}"
-            ] = protocol_main_chart_data["liquidable_debt_at_interval"]
-        else:
-            main_chart_data["liquidable_debt"] += protocol_main_chart_data[
-                "liquidable_debt"
-            ]
-            main_chart_data["liquidable_debt_at_interval"] += protocol_main_chart_data[
-                "liquidable_debt_at_interval"
-            ]
-            main_chart_data[f"liquidable_debt_{protocol}"] = protocol_main_chart_data[
-                "liquidable_debt"
-            ]
-            main_chart_data[
-                f"liquidable_debt_at_interval_{protocol}"
-            ] = protocol_main_chart_data["liquidable_debt_at_interval"]
-        if loans_data.empty:
-            loans_data = protocol_loans_data
-        else:
-            loans_data = pandas.concat([loans_data, protocol_loans_data])
-    # Convert token amounts in the string format to the dict format.
-    loans_data["Collateral"] = loans_data["Collateral"].apply(parse_token_amounts)
-    loans_data["Debt"] = loans_data["Debt"].apply(parse_token_amounts)
->>>>>>> 03323571
 
     # Plot the liquidable debt against the available supply.
     collateral_token, debt_token = current_pair.split("-")
@@ -419,17 +226,11 @@
     figure = src.main_chart.get_main_chart_figure(
         data=main_chart_data,
         collateral_token=collateral_token,
-<<<<<<< HEAD
         debt_token=(
             src.settings.STABLECOIN_BUNDLE_NAME
             if current_pair == stable_coin_pair
             else debt_token
         ),
-=======
-        debt_token=src.settings.STABLECOIN_BUNDLE_NAME
-        if current_pair == stable_coin_pair
-        else debt_token,
->>>>>>> 03323571
         collateral_token_price=collateral_token_price,
     )
     streamlit.plotly_chart(figure_or_data=figure, use_container_width=True)
@@ -554,16 +355,11 @@
     if loan.empty:
         streamlit.warning(f"No loan found for user = {user} and protocol = {protocol}.")
     else:
-<<<<<<< HEAD
-        collateral_usd_amounts, debt_usd_amounts = (
-            src.main_chart.get_specific_loan_usd_amounts(loan=loan)
-        )
-=======
         (
             collateral_usd_amounts,
             debt_usd_amounts,
         ) = src.main_chart.get_specific_loan_usd_amounts(loan=loan)
->>>>>>> 03323571
+
 
         with col2:
             figure = plotly.express.pie(
@@ -588,49 +384,13 @@
         streamlit.dataframe(loan)
 
     streamlit.header("Comparison of lending protocols")
-<<<<<<< HEAD
     supply_stats, collateral_stats, debt_stats, general_stats, utilization_stats = (
         load_stats_data()
-=======
-    general_stats = pandas.read_parquet(
-        f"gs://{src.helpers.GS_BUCKET_NAME}/data/general_stats.parquet",
-        engine="fastparquet",
-    ).set_index("Protocol")
-    supply_stats = pandas.read_parquet(
-        f"gs://{src.helpers.GS_BUCKET_NAME}/data/supply_stats.parquet",
-        engine="fastparquet",
-    ).set_index("Protocol")
-    collateral_stats = pandas.read_parquet(
-        f"gs://{src.helpers.GS_BUCKET_NAME}/data/collateral_stats.parquet",
-        engine="fastparquet",
-    ).set_index("Protocol")
-    debt_stats = pandas.read_parquet(
-        f"gs://{src.helpers.GS_BUCKET_NAME}/data/debt_stats.parquet",
-        engine="fastparquet",
-    ).set_index("Protocol")
-    general_stats["TVL (USD)"] = (
-        supply_stats["Total supply (USD)"] - general_stats["Total debt (USD)"]
-    )
-    streamlit.dataframe(general_stats)
-    streamlit.dataframe(
-        pandas.read_parquet(
-            f"gs://{src.helpers.GS_BUCKET_NAME}/data/utilization_stats.parquet",
-            engine="fastparquet",
-        ).set_index("Protocol"),
->>>>>>> 03323571
     )
     # Display dataframes
     streamlit.dataframe(general_stats)
     streamlit.dataframe(utilization_stats)
     # USD deposit, collateral and debt per token (bar chart).
-<<<<<<< HEAD
-    supply_figure, collateral_figure, debt_figure = (
-        src.main_chart.get_bar_chart_figures(
-            supply_stats=supply_stats.copy(),
-            collateral_stats=collateral_stats.copy(),
-            debt_stats=debt_stats.copy(),
-        )
-=======
     (
         supply_figure,
         collateral_figure,
@@ -639,7 +399,6 @@
         supply_stats=supply_stats.copy(),
         collateral_stats=collateral_stats.copy(),
         debt_stats=debt_stats.copy(),
->>>>>>> 03323571
     )
     streamlit.plotly_chart(figure_or_data=supply_figure, use_container_width=True)
     streamlit.plotly_chart(figure_or_data=collateral_figure, use_container_width=True)

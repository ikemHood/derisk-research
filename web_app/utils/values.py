--- conflicted
+++ resolved
@@ -54,13 +54,10 @@
 class ProtocolIDCodeNames(Enum):
     HASHSTACK: str = "hashstack_v1"
     NOSTRA: str = "nostra_mainnet"
-<<<<<<< HEAD
     ZKLEND: str = "zklend"
-=======
-    ZKLEND: str = "zklend"
+
 
 
 CURRENTLY_AVAILABLE_PROTOCOLS: tuple[str, ...] = ("zklend",)
 CURRENTLY_AVAILABLE_PROTOCOLS_IDS: tuple[str, ...] = ("zkLend",)
 HEALTH_RATIO_LEVEL_ALERT_VALUE: float = 0.1
->>>>>>> 11fbc8ff

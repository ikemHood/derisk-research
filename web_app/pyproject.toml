--- conflicted
+++ resolved
@@ -20,11 +20,8 @@
 faker = "^24.14.0"
 httpx = "^0.27.0"
 exrex = "^0.11.0"
-<<<<<<< HEAD
+alembic = "^1.13.1"
 aiogram = "^3.5.0"
-=======
-alembic = "^1.13.1"
->>>>>>> 35798a1c
 
 
 [build-system]
